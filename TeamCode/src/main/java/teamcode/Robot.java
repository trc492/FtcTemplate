--- conflicted
+++ resolved
@@ -166,7 +166,6 @@
                         Shooter.Params.SHOOTER_DEF_VEL, Shooter.Params.SHOOTER_DEF_VEL_INC);
                 }
 
-<<<<<<< HEAD
                 if (RobotParams.Preferences.useIntake)
                 {
                     intake = new Intake().getIntake();
@@ -182,6 +181,8 @@
                     servoWrist = new ServoWrist().getServo();
                 }
 
+                // Create autotasks.
+
                 if (RobotParams.Preferences.useDiffyServoWrist)
                 {
                     diffyServoWrist = new DiffyServoWrist();
@@ -191,10 +192,6 @@
                 {
                     servoExtender = new ServoExtender();
                 }
-=======
-                // Create autotasks.
-
->>>>>>> 3309f88b
                 // Zero calibrate all subsystems only in Auto or if TeleOp is run standalone without prior Auto.
                 // There is no reason to zero calibrate again if Auto was run right before TeleOp.
                 if (runMode == TrcRobot.RunMode.AUTO_MODE || FtcAuto.autoChoices.alliance == null)
